--- conflicted
+++ resolved
@@ -1,33 +1,13 @@
 # arsync
 
-<<<<<<< HEAD
-[![CI](https://github.com/yourusername/arsync/workflows/CI/badge.svg)](https://github.com/yourusername/arsync/actions)
-[![Crates.io](https://img.shields.io/crates/v/arsync.svg)](https://crates.io/crates/arsync)
-[![Documentation](https://docs.rs/arsync/badge.svg)](https://docs.rs/arsync)
-[![License: MIT OR Apache-2.0](https://img.shields.io/badge/License-MIT%20OR%20Apache--2.0-blue.svg)](https://opensource.org/licenses/MIT)
-=======
 **arsync** = **a**synchronous **rsync** (the "a" stands for asynchronous, i.e., [io_uring](https://kernel.dk/io_uring.pdf))
->>>>>>> 7d9068c5
 
 High-performance async file copying for Linux - a modern rsync alternative built on io_uring
 
 [![CI](https://github.com/jmalicki/arsync/workflows/CI/badge.svg)](https://github.com/jmalicki/arsync/actions)
 [![License: MIT](https://img.shields.io/badge/License-MIT-blue.svg)](https://opensource.org/licenses/MIT)
 
-<<<<<<< HEAD
-- **High Performance**: Leverages Linux io_uring for asynchronous I/O operations
-- **Async File Operations**: Uses io_uring `read_at`/`write_at` with `fallocate` preallocation
-- **Smart Hardlink Detection**: Integrated hardlink detection during traversal - content copied once, subsequent files become hardlinks
-- **Parallel Processing**: Per-CPU queue architecture for optimal scaling
-- **Comprehensive Metadata Preservation**: Complete preservation of permissions, ownership, timestamps, and extended attributes for both files and directories
-- **rsync-Compatible CLI**: Drop-in replacement with `-a`, `-r`, `-l`, `-p`, `-t`, `-g`, `-o`, `-D`, `-X`, `-A`, `-H` flags
-- **Security**: File descriptor-based operations immune to TOCTOU/symlink attacks
-- **Progress Tracking**: Real-time progress reporting showing both discovery and completion progress
-- **Cross-Filesystem Support**: Automatic fallback for different filesystems
-- **Single-Pass Operation**: Efficient traversal that discovers and copies in one pass
-=======
 📚 **Documentation**: [Developer Guide](docs/DEVELOPER.md) • [Implementation Plan](docs/IMPLEMENTATION_PLAN.md) • [Testing Strategy](docs/TESTING_STRATEGY.md)
->>>>>>> 7d9068c5
 
 ---
 
@@ -357,11 +337,6 @@
 
 **The attack is simple:**
 ```bash
-<<<<<<< HEAD
-git clone https://github.com/yourusername/arsync.git
-cd arsync
-cargo build --release
-=======
 # 1. Program checks: "/backup/myfile.txt is a regular file" ✓
 # 2. Attacker acts: rm /backup/myfile.txt && ln -s /etc/passwd /backup/myfile.txt
 # 3. Program executes: chmod("/backup/myfile.txt", 0666)
@@ -404,7 +379,6 @@
 int do_chmod(const char *path, mode_t mode) {
     return chmod(path, mode);  // ← Path can be swapped between check and use!
 }
->>>>>>> 7d9068c5
 ```
 
 **arsync (secure FD-based):**
@@ -542,15 +516,11 @@
 
 #### Basic recursive copy with all metadata:
 ```bash
-<<<<<<< HEAD
-cargo install arsync
-=======
 # rsync
 rsync -a /source/ /destination/
 
 # arsync
 arsync -a --source /source --destination /destination
->>>>>>> 7d9068c5
 ```
 
 #### Copy with permissions and times only:
@@ -564,16 +534,6 @@
 
 #### Copy with extended attributes:
 ```bash
-<<<<<<< HEAD
-# Copy a directory
-arsync --source /path/to/source --destination /path/to/destination
-
-# Copy a single file
-arsync --source file.txt --destination backup/file.txt
-
-# Show progress
-arsync --source /data --destination /backup --progress
-=======
 # rsync
 rsync -aX /source/ /destination/
 
@@ -588,7 +548,6 @@
 
 # arsync
 arsync -av --dry-run --source /source --destination /destination
->>>>>>> 7d9068c5
 ```
 
 ### arsync Performance Tuning
@@ -596,33 +555,6 @@
 Commands unique to `arsync` for performance optimization:
 
 ```bash
-<<<<<<< HEAD
-# Custom queue depth and concurrency
-arsync \
-  --source /data \
-  --destination /backup \
-  --queue-depth 8192 \
-  --max-files-in-flight 2048 \
-  --cpu-count 8
-
-# Preserve all metadata (permissions, ownership, timestamps, xattr)
-arsync \
-  --source /data \
-  --destination /backup \
-  --preserve-metadata
-
-# Dry run to see what would be copied
-arsync \
-  --source /data \
-  --destination /backup \
-  --dry-run
-
-# Verbose output
-arsync \
-  --source /data \
-  --destination /backup \
-  --verbose
-=======
 # High-throughput configuration (NVMe, fast storage)
 arsync -a \
   --source /source \
@@ -638,36 +570,17 @@
   --queue-depth 1024 \
   --max-files-in-flight 256 \
   --cpu-count 4
->>>>>>> 7d9068c5
 ```
 
 ## When to Use Which Tool
 
 ### Use `arsync` when:
 
-<<<<<<< HEAD
-| Option | Description | Default |
-|--------|-------------|---------|
-| `--source`, `-s` | Source directory or file | Required |
-| `--destination`, `-d` | Destination directory or file | Required |
-| `--queue-depth` | io_uring submission queue depth | 4096 |
-| `--max-files-in-flight` | Max concurrent files per CPU | 1024 |
-| `--cpu-count` | Number of CPUs to use (0 = auto) | 0 |
-| `--buffer-size` | Buffer size in KB (0 = auto) | 0 |
-| `--copy-method` | Copy method (currently auto=read_write) | auto |
-| `--preserve-metadata` | Preserve all metadata (permissions, ownership, timestamps, xattr) | true |
-| `--preserve-xattr` | Preserve extended attributes only | false |
-| `--preserve-ownership` | Preserve file/directory ownership only | false |
-| `--dry-run` | Show what would be copied | false |
-| `--progress` | Show progress information | false |
-| `--verbose`, `-v` | Verbose output (-v, -vv, -vvv) | 0 |
-=======
 - ✅ Copying files **on the same machine** (local → local)
 - ✅ Performance is critical (NVMe, fast storage)
 - ✅ You have many small files (2x faster than rsync)
 - ✅ You want integrated hardlink detection
 - ✅ You need modern kernel features (io_uring)
->>>>>>> 7d9068c5
 
 ### Use `rsync` when:
 
@@ -680,15 +593,7 @@
 
 ## Migration Guide
 
-<<<<<<< HEAD
-| Scenario | arsync | rsync | cp |
-|----------|---------------|-------|-----|
-| 1GB single file | 2.1 GB/s | 1.8 GB/s | 1.9 GB/s |
-| 10,000 small files | 850 MB/s | 420 MB/s | 680 MB/s |
-| Large directory tree | 1.2 GB/s | 650 MB/s | 980 MB/s |
-=======
 ### From rsync to arsync
->>>>>>> 7d9068c5
 
 Most rsync commands translate directly:
 
@@ -719,11 +624,7 @@
 
 ## Test Validation
 
-<<<<<<< HEAD
-arsync uses a hybrid approach combining existing Rust libraries with custom implementations:
-=======
 All compatibility claims in this document are **validated by automated tests** that run both tools side-by-side and compare results.
->>>>>>> 7d9068c5
 
 ### Test Suite: `tests/rsync_compat.rs`
 
@@ -779,36 +680,19 @@
 cargo test --test metadata_flag_tests
 ```
 
-<<<<<<< HEAD
-### Copy Method
-
-**Current Implementation**: io_uring `read_at`/`write_at` with `fallocate` preallocation
-- Async I/O operations for maximum concurrency
-- File preallocation to reduce fragmentation
-- Optimized buffer management with `fadvise` hints
-
-**Future Optimizations** (planned):
-- `copy_file_range`: Zero-copy for same-filesystem copies
-- `splice`: Zero-copy data transfer between file descriptors
-=======
 ### Continuous Integration
 
 These tests run automatically in CI to ensure:
 1. We remain rsync-compatible across releases
 2. No regressions in metadata preservation
 3. Flag behavior stays consistent
->>>>>>> 7d9068c5
 
 ## Conclusion
 
-<<<<<<< HEAD
-arsync provides complete metadata preservation for both files and directories:
-=======
 `arsync` is a **drop-in replacement** for `rsync` when:
 - Operating on a single machine (local → local)
 - Using rsync-compatible flags (`-a`, `-r`, `-l`, `-p`, `-t`, `-g`, `-o`, `-D`, `-X`, `-A`, `-H`)
 - Performance matters (especially for many small files)
->>>>>>> 7d9068c5
 
 **Our compatibility is validated by 18 automated tests** that compare actual behavior against rsync.
 
@@ -818,11 +702,7 @@
 
 ## Additional Technical Details
 
-<<<<<<< HEAD
-arsync intelligently handles hardlinks during directory traversal:
-=======
 ### Hardlink Detection: arsync vs rsync
->>>>>>> 7d9068c5
 
 `arsync` implements hardlink detection fundamentally differently from `rsync`, with significant performance and efficiency advantages:
 
@@ -908,12 +788,6 @@
 - Optimizes operations per filesystem (detects boundaries for hardlinks)
 - No user configuration needed (unlike rsync's `-x` flag)
 
-<<<<<<< HEAD
-```bash
-# Clone and setup
-git clone https://github.com/yourusername/arsync.git
-cd arsync
-=======
 ### Conclusion
 
 arsync's integrated hardlink detection is:
@@ -925,7 +799,6 @@
 This is possible because io_uring's async `statx` allows metadata queries to happen concurrently with file operations, eliminating the need for a separate analysis phase.
 
 ### Progress Reporting: arsync vs rsync
->>>>>>> 7d9068c5
 
 Both tools support `--progress`, but `arsync` provides significantly more informative real-time progress due to its architecture.
 
