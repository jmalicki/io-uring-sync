[package]
name = "io-uring-sync"
version = "0.1.0"
edition = "2021"
authors = ["Your Name <your.email@example.com>"]
description = "High-performance bulk file copying utility using io_uring"
license = "MIT OR Apache-2.0"
repository = "https://github.com/yourusername/io-uring-sync"
keywords = ["io_uring", "file-copy", "async", "performance", "rsync"]
categories = ["command-line-utilities", "filesystem", "asynchronous"]
readme = "README.md"

[lib]
name = "io_uring_sync"
path = "src/lib.rs"

[[bin]]
name = "io-uring-sync"
path = "src/main.rs"

[workspace]
members = ["crates/io-uring-extended"]

[dependencies]
# Core async runtime
compio = { version = "0.16", features = ["macros"] }

# CLI and error handling
clap = { version = "4.0", features = ["derive"] }
anyhow = "1.0"
thiserror = "1.0"

# Logging and progress
tracing = "0.1"
tracing-subscriber = "0.3"
indicatif = "0.17"

# System utilities
num_cpus = "1.0"
async-recursion = "1.0"

# io_uring libraries
rio = "0.9"
libc = "0.2"
# nix removed - using io_uring operations instead

# Extended io_uring operations
io-uring-extended = { path = "crates/io-uring-extended" }
iou = "0.3.3"

# Build dependencies
[build-dependencies]
cc = "1.0"

# Benchmarking (optional)
criterion = { version = "0.5", features = ["html_reports"], optional = true }

[dev-dependencies]
# Testing
tempfile = "3.0"
assert_cmd = "2.0"
predicates = "3.0"
rstest = "0.18"
walkdir = "2.0"
xattr = "1.0"

# Documentation and linting
mdbook = "0.4"
cargo-make = "0.37"
<<<<<<< HEAD
cargo-deny = "0.17.0"
=======
# cargo-deny = "0.18"  # Temporarily disabled due to compilation issues
>>>>>>> 9e5a14f6
cargo-audit = "0.21"
cargo-outdated = "0.17"
cargo-expand = "1.0"

[features]
default = []
benchmarks = ["criterion"]

[profile.release]
lto = true
codegen-units = 1
panic = "abort"
strip = true

[profile.bench]
inherits = "release"

# Cargo aliases for common development tasks
[alias]
# Code quality aliases
lint-strict = ["clippy", "--all-targets", "--all-features", "--", "-D", "warnings", "-D", "clippy::missing_docs_in_crate_items", "-D", "clippy::missing_errors_doc", "-D", "clippy::missing_panics_doc", "-D", "clippy::must_use_candidate", "-D", "clippy::unwrap_used", "-D", "clippy::expect_used", "-D", "clippy::panic", "-D", "clippy::todo", "-D", "clippy::unimplemented", "-D", "clippy::unreachable"]
check-all = ["check", "--all-targets", "--all-features"]
test-all = ["test", "--all-targets", "--all-features"]
build-all = ["build", "--all-targets", "--all-features"]

# Documentation aliases
doc-private = ["doc", "--document-private-items", "--no-deps", "--all-features"]
doc-check = ["doc", "--document-private-items", "--no-deps", "--all-features", "--", "--check"]

# Note: nix vulnerability RUSTSEC-2021-0119 is in getgrouplist which we don't use

# Security audit configuration
[audit]
ignore = [
    { advisory = "RUSTSEC-2020-0021", reason = "No fixed upgrade available for rio crate - required for io_uring functionality" },
    { advisory = "RUSTSEC-2021-0119", reason = "Vulnerability in iou dependency's nix usage - getgrouplist not used in our code" },
]<|MERGE_RESOLUTION|>--- conflicted
+++ resolved
@@ -67,11 +67,7 @@
 # Documentation and linting
 mdbook = "0.4"
 cargo-make = "0.37"
-<<<<<<< HEAD
-cargo-deny = "0.17.0"
-=======
-# cargo-deny = "0.18"  # Temporarily disabled due to compilation issues
->>>>>>> 9e5a14f6
+cargo-deny = "0.18"
 cargo-audit = "0.21"
 cargo-outdated = "0.17"
 cargo-expand = "1.0"
