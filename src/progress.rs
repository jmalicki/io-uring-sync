--- conflicted
+++ resolved
@@ -167,11 +167,6 @@
     pub fn track_discovery(&mut self, file_size: u64) {
         self.files_discovered += 1;
         self.bytes_discovered += file_size;
-<<<<<<< HEAD
-
-=======
-        
->>>>>>> 9e5a14f6
         // Update progress bar total to reflect discovered bytes
         self.progress_bar.set_length(self.bytes_discovered);
     }
